--- conflicted
+++ resolved
@@ -1,17 +1,21 @@
 cmake_minimum_required (VERSION 3.5.1)
 list(APPEND CMAKE_MODULE_PATH "${CMAKE_CURRENT_SOURCE_DIR}/cmake")
 
-project(emu-microbench C)
+project(emu-microbench C CXX)
 
-# Use the C11 standard
+# Use the 2011 standards for C and C++
 set(CMAKE_C_FLAGS "${CMAKE_C_FLAGS} -std=c11")
+set(CMAKE_CXX_FLAGS "${CMAKE_CXX_FLAGS} -std=c++11")
 # Turn warnings into errors
 set(CMAKE_C_FLAGS "${CMAKE_C_FLAGS} -Wall -Werror")
+set(CMAKE_CXX_FLAGS "${CMAKE_CXX_FLAGS} -Wall -Werror")
 # Enable Cilk
 set(CMAKE_C_FLAGS "${CMAKE_C_FLAGS} -fcilkplus")
+set(CMAKE_CXX_FLAGS "${CMAKE_CXX_FLAGS} -fcilkplus")
 
 # Disable some errant warnings caused by cilk_for
 set(CMAKE_C_FLAGS "${CMAKE_C_FLAGS} -Wno-uninitialized -Wno-cilk-loop-control-var-modification")
+set(CMAKE_CXX_FLAGS "${CMAKE_CXX_FLAGS} -Wno-uninitialized -Wno-cilk-loop-control-var-modification")
 
 # Arch-specific directives
 if (CMAKE_SYSTEM_NAME STREQUAL "Emu1")
@@ -22,18 +26,11 @@
         add_definitions(-DBUILD_FOR_EMUSIM)
     endif()
 
-<<<<<<< HEAD
-=======
-    # Link with memoryweb and muslc
-    link_directories("${LIBC_INSTALL}/lib" "${MEMWEB_INSTALL}/lib")
-    link_libraries(memoryweb muslc)
->>>>>>> ba15f97a
 else()
     # Link with cilk runtime
     link_libraries(cilkrts)
 endif()
 
-<<<<<<< HEAD
 add_subdirectory(emu_c_utils)
 include_directories(emu_c_utils)
 link_libraries(emu_c_utils)
@@ -43,41 +40,9 @@
 add_executable(global_reduce global_reduce.c)
 add_executable(pointer_chase pointer_chase.c)
 add_executable(ping_pong ping_pong.c)
-=======
-# Build benchmarks
-add_executable(local_stream local_stream.c timer.c timer.h recursive_spawn.h)
-add_executable(global_stream global_stream.c timer.c timer.h recursive_spawn.h)
 
-set(ENABLE_CXX FALSE
-    CACHE BOOL "Build C++ benchmarks")
-
-if (NOT CMAKE_SYSTEM_NAME STREQUAL "Emu1")
-    set(ENABLE_CXX TRUE)
-endif()
-
-# If C++ supported, build C++ benchmarks also
-if (${ENABLE_CXX})
-    enable_language(CXX)
-    # Use the C++11 standard
-    set(CMAKE_CXX_FLAGS "${CMAKE_CXX_FLAGS} -std=c++11")
-    # Turn warnings into errors
-    set(CMAKE_CXX_FLAGS "${CMAKE_CXX_FLAGS} -Wall -Werror")
-    # Enable Cilk
-    set(CMAKE_CXX_FLAGS "${CMAKE_CXX_FLAGS} -fcilkplus")
-    # Disable some errant warnings caused by cilk_for
-    set(CMAKE_CXX_FLAGS "${CMAKE_CXX_FLAGS} -Wno-uninitialized -Wno-cilk-loop-control-var-modification")
-
-    # Include support libraries
-    include_directories(emu_cxx_utils)
-
-    # Build C++ benchmarks
-    add_executable(local_stream_cxx
-        local_stream.cc
-        timer.c timer.h
-    )
-    add_executable(global_stream_cxx
-        global_stream.cc
-        timer.c timer.h
-    )
-endif()
->>>>>>> ba15f97a
+# C++ benchmarks
+# Include support libraries
+include_directories(emu_cxx_utils)
+add_executable(local_stream_cxx local_stream.cc)
+add_executable(global_stream_cxx global_stream.cc)